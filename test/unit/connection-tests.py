# -*- coding: utf-8 -*-
#
# Copyright (c) 2011 - 2012 Red Hat, Inc.
#
# This software is licensed to you under the GNU General Public License,
# version 2 (GPLv2). There is NO WARRANTY for this software, express or
# implied, including the implied warranties of MERCHANTABILITY or FITNESS
# FOR A PARTICULAR PURPOSE. You should have received a copy of GPLv2
# along with this software; if not, see
# http://www.gnu.org/licenses/old-licenses/gpl-2.0.txt.
#
# Red Hat trademarks are not licensed under GPLv2. No permission is
# granted to use or replicate Red Hat trademarks that are incorporated
# in this software or its documentation.
#

import unittest

from rhsm.connection import UEPConnection, Restlib, ConnectionException, ConnectionSetupException, \
        BadCertificateException, RestlibException, GoneException, NetworkException, \
<<<<<<< HEAD
        RemoteServerException, ExpiredIdentityCertException
=======
        RemoteServerException, drift_check
>>>>>>> 61205d46

from mock import Mock
from datetime import date
from time import strftime, gmtime
import simplejson as json

class ConnectionTests(unittest.TestCase):

    def setUp(self):
        # NOTE: this won't actually work, idea for this suite of unit tests
        # is to mock the actual server responses and just test logic in the
        # UEPConnection:
        self.cp = UEPConnection(username="dummy", password="dummy",
                handler="/Test/", insecure=True)

    def test_get_environment_by_name_requires_owner(self):
        self.assertRaises(Exception, self.cp.getEnvironment, None, {"name": "env name"})

    def test_get_environment_urlencoding(self):
        self.cp.conn = Mock()
        self.cp.conn.request_get = Mock(return_value=[])
        self.cp.getEnvironment(owner_key="myorg", name="env name__++=*&")
        self.cp.conn.request_get.assert_called_with(
                "/owners/myorg/environments?name=env+name__%2B%2B%3D%2A%26")

    def test_entitle_date(self):
        self.cp.conn = Mock()
        self.cp.conn.request_post = Mock(return_value=[])
        self.cp.bind("abcd", date(2011, 9, 2))
        self.cp.conn.request_post.assert_called_with(
                "/consumers/abcd/entitlements?entitle_date=2011-09-02")

    def test_no_entitle_date(self):
        self.cp.conn = Mock()
        self.cp.conn.request_post = Mock(return_value=[])
        self.cp.bind("abcd")
        self.cp.conn.request_post.assert_called_with("/consumers/abcd/entitlements")

    def test_clean_up_prefix(self):
        self.assertTrue(self.cp.handler == "/Test")


class RestlibTests(unittest.TestCase):

    def test_json_uft8_encoding(self):
        # A unicode string containing JSON
        test_json = u"""
            {
                "firstName": "John",
                "message": "こんにちは世界",
                "address": { "street": "21 2nd Street" },
                "phoneNumbers": [
                    [
                        { "type": "home", "number": "212 555-1234" },
                        { "type": "fax", "number": "646 555-4567" }
                    ]
                ]
            }
        """
        restlib = Restlib("somehost", "123", "somehandler")
        data = json.loads(test_json, object_hook=restlib._decode_dict)
        self.assertTrue(isinstance(data["message"], str))
        # Access a value deep in the structure to make sure we recursed down.
        self.assertTrue(isinstance(data["phoneNumbers"][0][0]["type"], str))


# see #830767 and #842885 for examples of why this is
# a useful test. Aka, sometimes we forget to make
# str/repr work and that cases weirdness
class ExceptionTest(unittest.TestCase):
    exception = Exception

    def _stringify(self, e):
        # FIXME: validate results are strings, unicode, etc
        # but just looking for exceptions atm
        # - no assertIsInstance on 2.4/2.6
        self.assertTrue(isinstance("%s" % e, basestring))
        self.assertTrue(isinstance("%s" % str(e), basestring))
        self.assertTrue(isinstance("%s" % repr(e), basestring))

    def _create_exception(self, *args, **kwargs):
        return self.exception(args, kwargs)

    def _test(self):
        e = self._create_exception()
        self._stringify(e)

    def test_exception_str(self):
        self._test()


# not all our exceptions take a msg arg
class ExceptionMsgTest(ExceptionTest):
    def test_exception_str_with_msg(self):
        e = self._create_exception("I have a bad feeling about this")
        self._stringify(e)


class ConnectionExceptionText(ExceptionMsgTest):
    exception = ConnectionException


class ConnectionSetupExceptionTest(ExceptionMsgTest):
    exception = ConnectionSetupException


class BadCertificateException(ExceptionTest):
    exception = BadCertificateException

    def _create_exception(self, *args, **kwargs):
        kwargs['cert_path'] = "/etc/sdfsd"
        return self.exception(*args, **kwargs)


class RestlibExceptionTest(ExceptionTest):
    exception = RestlibException

    def _create_exception(self, *args, **kwargs):
        kwargs['msg'] = "foo"
        kwargs['code'] = 404
        return self.exception(*args, **kwargs)


class DriftTest(unittest.TestCase):

    def test_big_drift(self):
        self.assertTrue(drift_check("Fri, 14 Dec 3012 19:10:56 GMT", 6))

    def test_no_drift(self):
        header = strftime("%a, %d %b %Y %H:%M:%S GMT", gmtime())
        self.assertFalse(drift_check(header))

class GoneExceptionTest(ExceptionTest):
    exception = GoneException

    def setUp(self):
        self.code = 410
        self.deleted_id = 12345

    def _create_exception(self, *args, **kwargs):
        kwargs['msg'] = "foo is gone"
        kwargs['code'] = self.code
        kwargs['deleted_id'] = self.deleted_id
        return self.exception(*args, **kwargs)

    # hmm, maybe these should fail?
    def test_non_int_code(self):
        self.code = "410"
        self._test()

    def test_even_less_int_code(self):
        self.code = "asdfzczcvzcv"
        self._test()


class ExpiredIdentityCertTest(ExceptionTest):
    exception = ExpiredIdentityCertException

    def _create_exception(self, *args, **kwargs):
        return self.exception(*args, **kwargs)<|MERGE_RESOLUTION|>--- conflicted
+++ resolved
@@ -18,11 +18,7 @@
 
 from rhsm.connection import UEPConnection, Restlib, ConnectionException, ConnectionSetupException, \
         BadCertificateException, RestlibException, GoneException, NetworkException, \
-<<<<<<< HEAD
-        RemoteServerException, ExpiredIdentityCertException
-=======
-        RemoteServerException, drift_check
->>>>>>> 61205d46
+        RemoteServerException, drift_check, ExpiredIdentityCertException
 
 from mock import Mock
 from datetime import date
