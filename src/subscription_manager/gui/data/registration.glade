--- conflicted
+++ resolved
@@ -26,7 +26,6 @@
         <child internal-child="action_area">
           <widget class="GtkHButtonBox" id="dialog-action_area6">
             <property name="visible">True</property>
-<<<<<<< HEAD
             <property name="can_focus">False</property>
             <property name="layout_style">end</property>
             <accessibility>
@@ -36,295 +35,15 @@
             <child>
               <widget class="GtkButton" id="cancel_button">
                 <property name="label">gtk-cancel</property>
-=======
-            <property name="can_focus">True</property>
-            <property name="show_tabs">False</property>
-            <property name="show_border">False</property>
-            <accessibility>
-              <atkproperty name="AtkObject::accessible-name" translatable="yes">register_notebook</atkproperty>
-            </accessibility>
-            <child>
-              <widget class="GtkVBox" id="initial_login_window_vbox">
->>>>>>> a07c3329
                 <property name="visible">True</property>
                 <property name="can_focus">True</property>
                 <property name="receives_default">True</property>
                 <property name="use_stock">True</property>
                 <property name="image_position">right</property>
                 <accessibility>
-<<<<<<< HEAD
                   <atkproperty name="AtkObject::accessible-name">cancel_button</atkproperty>
                 </accessibility>
                 <signal name="clicked" handler="on_register_cancel_button_clicked" swapped="no"/>
-=======
-                  <atkproperty name="AtkObject::accessible-name">initial_login_window_vbox</atkproperty>
-                </accessibility>
-                <child>
-                  <widget class="GtkLabel" id="registration_header_label">
-                    <property name="visible">True</property>
-                    <property name="xalign">0</property>
-                    <property name="yalign">0</property>
-                    <property name="use_markup">True</property>
-                    <property name="single_line_mode">True</property>
-                    <accessibility>
-                      <atkproperty name="AtkObject::accessible-name">registration_header_label</atkproperty>
-                    </accessibility>
-                  </widget>
-                  <packing>
-                    <property name="expand">False</property>
-                    <property name="fill">False</property>
-                    <property name="padding">8</property>
-                    <property name="position">0</property>
-                  </packing>
-                </child>
-                <child>
-                  <widget class="GtkAlignment" id="initial_login_window_alignment">
-                    <property name="visible">True</property>
-                    <property name="left_padding">12</property>
-                    <accessibility>
-                      <atkproperty name="AtkObject::accessible-name">initial_login_window_alignment</atkproperty>
-                    </accessibility>
-                    <child>
-                      <widget class="GtkTable" id="initial_login_window_table">
-                        <property name="visible">True</property>
-                        <property name="n_rows">3</property>
-                        <property name="n_columns">2</property>
-                        <property name="column_spacing">15</property>
-                        <property name="row_spacing">15</property>
-                        <accessibility>
-                          <atkproperty name="AtkObject::accessible-name">initial_login_window_table</atkproperty>
-                        </accessibility>
-                        <child>
-                          <widget class="GtkHBox" id="forgot_info_hbox">
-                            <property name="visible">True</property>
-                            <accessibility>
-                              <atkproperty name="AtkObject::accessible-name">forgot_info_hbox</atkproperty>
-                            </accessibility>
-                            <child>
-                              <widget class="GtkImage" id="tip_icon_hosted">
-                                <property name="visible">True</property>
-                                <property name="yalign">0</property>
-                                <property name="stock">gtk-info</property>
-                                <accessibility>
-                                  <atkproperty name="AtkObject::accessible-name">tip_icon_hosted</atkproperty>
-                                </accessibility>
-                              </widget>
-                              <packing>
-                                <property name="expand">False</property>
-                                <property name="fill">False</property>
-                                <property name="position">0</property>
-                              </packing>
-                            </child>
-                            <child>
-                              <widget class="GtkLabel" id="registration_tip_label">
-                                <property name="visible">True</property>
-                                <property name="xalign">0</property>
-                                <property name="yalign">0</property>
-                                <property name="xpad">1</property>
-                                <property name="ypad">2</property>
-                                <property name="use_markup">True</property>
-                                <property name="wrap">True</property>
-                                <accessibility>
-                                  <atkproperty name="AtkObject::accessible-name">registration_tip_label</atkproperty>
-                                </accessibility>
-                              </widget>
-                              <packing>
-                                <property name="expand">False</property>
-                                <property name="fill">False</property>
-                                <property name="position">1</property>
-                              </packing>
-                            </child>
-                            <child>
-                              <placeholder/>
-                            </child>
-                          </widget>
-                          <packing>
-                            <property name="left_attach">1</property>
-                            <property name="right_attach">2</property>
-                            <property name="top_attach">2</property>
-                            <property name="bottom_attach">3</property>
-                          </packing>
-                        </child>
-                        <child>
-                          <widget class="GtkEntry" id="account_login">
-                            <property name="visible">True</property>
-                            <property name="can_focus">True</property>
-                            <property name="invisible_char">&#x25CF;</property>
-                            <accessibility>
-                              <atkproperty name="AtkObject::accessible-name">account_login</atkproperty>
-                            </accessibility>
-                          </widget>
-                          <packing>
-                            <property name="left_attach">1</property>
-                            <property name="right_attach">2</property>
-                            <property name="y_options"></property>
-                          </packing>
-                        </child>
-                        <child>
-                          <widget class="GtkEntry" id="account_password">
-                            <property name="visible">True</property>
-                            <property name="can_focus">True</property>
-                            <property name="visibility">False</property>
-                            <property name="invisible_char">&#x25CF;</property>
-                            <accessibility>
-                              <atkproperty name="AtkObject::accessible-name">account_password</atkproperty>
-                            </accessibility>
-                          </widget>
-                          <packing>
-                            <property name="left_attach">1</property>
-                            <property name="right_attach">2</property>
-                            <property name="top_attach">1</property>
-                            <property name="bottom_attach">2</property>
-                            <property name="y_options"></property>
-                          </packing>
-                        </child>
-                        <child>
-                          <widget class="GtkLabel" id="login_password_entry_label">
-                            <property name="visible">True</property>
-                            <property name="xalign">1</property>
-                            <property name="label" translatable="yes">Password:</property>
-                            <property name="use_markup">True</property>
-                            <accessibility>
-                              <atkproperty name="AtkObject::accessible-name">login_password_entry_label</atkproperty>
-                            </accessibility>
-                          </widget>
-                          <packing>
-                            <property name="top_attach">1</property>
-                            <property name="bottom_attach">2</property>
-                            <property name="x_options">GTK_FILL</property>
-                            <property name="y_options">GTK_FILL</property>
-                          </packing>
-                        </child>
-                        <child>
-                          <widget class="GtkLabel" id="login_user_entry_label">
-                            <property name="visible">True</property>
-                            <property name="xalign">0</property>
-                            <property name="label" translatable="yes">Login:</property>
-                            <property name="use_markup">True</property>
-                            <accessibility>
-                              <atkproperty name="AtkObject::accessible-name">login_user_entry_label</atkproperty>
-                            </accessibility>
-                          </widget>
-                          <packing>
-                            <property name="x_options">GTK_FILL</property>
-                            <property name="y_options">GTK_FILL</property>
-                          </packing>
-                        </child>
-                        <child>
-                          <placeholder/>
-                        </child>
-                      </widget>
-                    </child>
-                  </widget>
-                  <packing>
-                    <property name="expand">False</property>
-                    <property name="fill">False</property>
-                    <property name="position">1</property>
-                  </packing>
-                </child>
-                <child>
-                  <widget class="GtkHSeparator" id="hseparator1">
-                    <property name="visible">True</property>
-                  </widget>
-                  <packing>
-                    <property name="expand">False</property>
-                    <property name="padding">10</property>
-                    <property name="position">2</property>
-                  </packing>
-                </child>
-                <child>
-                  <widget class="GtkLabel" id="system_instructions_label">
-                    <property name="visible">True</property>
-                    <property name="xalign">0</property>
-                    <property name="yalign">0</property>
-                    <property name="label" translatable="yes">&lt;b&gt;Please enter the following for this system:&lt;/b&gt;</property>
-                    <property name="use_markup">True</property>
-                    <accessibility>
-                      <atkproperty name="AtkObject::accessible-name" translatable="yes">system_instructions_label</atkproperty>
-                    </accessibility>
-                  </widget>
-                  <packing>
-                    <property name="expand">False</property>
-                    <property name="position">3</property>
-                  </packing>
-                </child>
-                <child>
-                  <widget class="GtkAlignment" id="system_name_alignment">
-                    <property name="visible">True</property>
-                    <property name="left_padding">12</property>
-                    <accessibility>
-                      <atkproperty name="AtkObject::accessible-name" translatable="yes">system_name_alignment</atkproperty>
-                    </accessibility>
-                    <child>
-                      <widget class="GtkTable" id="system_name_table">
-                        <property name="visible">True</property>
-                        <property name="n_rows">2</property>
-                        <property name="n_columns">2</property>
-                        <property name="column_spacing">15</property>
-                        <property name="row_spacing">10</property>
-                        <accessibility>
-                          <atkproperty name="AtkObject::accessible-name" translatable="yes">system_name_table</atkproperty>
-                        </accessibility>
-                        <child>
-                          <widget class="GtkLabel" id="system_name_label">
-                            <property name="visible">True</property>
-                            <property name="xalign">1</property>
-                            <property name="label" translatable="yes">System Name:</property>
-                            <accessibility>
-                              <atkproperty name="AtkObject::accessible-name" translatable="yes">system_name_label</atkproperty>
-                            </accessibility>
-                          </widget>
-                          <packing>
-                            <property name="x_options">GTK_FILL</property>
-                          </packing>
-                        </child>
-                        <child>
-                          <widget class="GtkEntry" id="consumer_name">
-                            <property name="visible">True</property>
-                            <property name="can_focus">True</property>
-                            <property name="tooltip" translatable="yes">A unique label for this system</property>
-                            <property name="invisible_char">&#x25CF;</property>
-                            <accessibility>
-                              <atkproperty name="AtkObject::accessible-name">consumer_name</atkproperty>
-                            </accessibility>
-                          </widget>
-                          <packing>
-                            <property name="left_attach">1</property>
-                            <property name="right_attach">2</property>
-                          </packing>
-                        </child>
-                        <child>
-                          <widget class="GtkCheckButton" id="skip_auto_bind">
-                            <property name="label" translatable="yes">Skip automatic subscription selection for this system</property>
-                            <property name="visible">True</property>
-                            <property name="can_focus">True</property>
-                            <property name="receives_default">False</property>
-                            <property name="relief">none</property>
-                            <property name="draw_indicator">True</property>
-                            <accessibility>
-                              <atkproperty name="AtkObject::accessible-name">auto_bind</atkproperty>
-                            </accessibility>
-                          </widget>
-                          <packing>
-                            <property name="left_attach">1</property>
-                            <property name="right_attach">2</property>
-                            <property name="top_attach">1</property>
-                            <property name="bottom_attach">2</property>
-                          </packing>
-                        </child>
-                        <child>
-                          <placeholder/>
-                        </child>
-                      </widget>
-                    </child>
-                  </widget>
-                  <packing>
-                    <property name="expand">False</property>
-                    <property name="fill">False</property>
-                    <property name="position">4</property>
-                  </packing>
-                </child>
->>>>>>> a07c3329
               </widget>
               <packing>
                 <property name="expand">False</property>
@@ -336,7 +55,6 @@
               <widget class="GtkButton" id="register_button">
                 <property name="label" translatable="yes">Register</property>
                 <property name="visible">True</property>
-<<<<<<< HEAD
                 <property name="can_focus">True</property>
                 <property name="receives_default">True</property>
                 <property name="image_position">right</property>
@@ -345,12 +63,6 @@
                   <atkproperty name="AtkObject::accessible-description">register_button</atkproperty>
                 </accessibility>
                 <signal name="clicked" handler="on_register_button_clicked" swapped="no"/>
-=======
-                <property name="label" translatable="yes">page 1</property>
-                <accessibility>
-                  <atkproperty name="AtkObject::accessible-name" translatable="yes">page1</atkproperty>
-                </accessibility>
->>>>>>> a07c3329
               </widget>
               <packing>
                 <property name="expand">False</property>
@@ -378,9 +90,6 @@
                 <property name="can_focus">False</property>
                 <property name="border_width">25</property>
                 <property name="spacing">7</property>
-                <accessibility>
-                  <atkproperty name="AtkObject::accessible-name" translatable="yes">progressVbox</atkproperty>
-                </accessibility>
                 <child>
                   <widget class="GtkLabel" id="progress_label">
                     <property name="visible">True</property>
@@ -444,611 +153,8 @@
                 <property name="visible">True</property>
                 <property name="can_focus">False</property>
                 <property name="label" translatable="yes">page 2</property>
-                <accessibility>
-                  <atkproperty name="AtkObject::accessible-name" translatable="yes">page2</atkproperty>
-                </accessibility>
               </widget>
               <packing>
-<<<<<<< HEAD
-=======
-                <property name="position">1</property>
-                <property name="tab_fill">False</property>
-                <property name="type">tab</property>
-              </packing>
-            </child>
-            <child>
-              <widget class="GtkVBox" id="owner_select_vbox">
-                <property name="visible">True</property>
-                <property name="border_width">25</property>
-                <property name="orientation">vertical</property>
-                <property name="spacing">7</property>
-                <accessibility>
-                  <atkproperty name="AtkObject::accessible-name">owner_select_vbox</atkproperty>
-                </accessibility>
-                <child>
-                  <widget class="GtkLabel" id="org_selection_label">
-                    <property name="visible">True</property>
-                    <property name="xalign">0</property>
-                    <property name="label" translatable="yes">&lt;b&gt;Organization Selection&lt;/b&gt;</property>
-                    <property name="use_markup">True</property>
-                    <accessibility>
-                      <atkproperty name="AtkObject::accessible-name" translatable="yes">org_selection_label</atkproperty>
-                    </accessibility>
-                  </widget>
-                  <packing>
-                    <property name="expand">False</property>
-                    <property name="position">0</property>
-                  </packing>
-                </child>
-                <child>
-                  <widget class="GtkScrolledWindow" id="org_selection_scrolledwindow">
-                    <property name="visible">True</property>
-                    <property name="can_focus">True</property>
-                    <property name="border_width">8</property>
-                    <property name="hscrollbar_policy">automatic</property>
-                    <property name="vscrollbar_policy">automatic</property>
-                    <property name="shadow_type">etched-in</property>
-                    <accessibility>
-                      <atkproperty name="AtkObject::accessible-name" translatable="yes">org_selection_scrolledwindow</atkproperty>
-                    </accessibility>
-                    <child>
-                      <widget class="GtkTreeView" id="owner_treeview">
-                        <property name="visible">True</property>
-                        <property name="can_focus">True</property>
-                        <accessibility>
-                          <atkproperty name="AtkObject::accessible-name" translatable="yes">owner_treeview</atkproperty>
-                        </accessibility>
-                      </widget>
-                    </child>
-                  </widget>
-                  <packing>
-                    <property name="position">1</property>
-                  </packing>
-                </child>
-              </widget>
-              <packing>
-                <property name="position">2</property>
-              </packing>
-            </child>
-            <child>
-              <widget class="GtkLabel" id="label3">
-                <property name="visible">True</property>
-                <property name="label" translatable="yes">page 3</property>
-                <accessibility>
-                  <atkproperty name="AtkObject::accessible-name" translatable="yes">page3</atkproperty>
-                </accessibility>
-              </widget>
-              <packing>
-                <property name="position">2</property>
-                <property name="tab_fill">False</property>
-                <property name="type">tab</property>
-              </packing>
-            </child>
-            <child>
-              <widget class="GtkVBox" id="env_select_vbox">
-                <property name="visible">True</property>
-                <property name="border_width">25</property>
-                <property name="orientation">vertical</property>
-                <property name="spacing">7</property>
-                <accessibility>
-                  <atkproperty name="AtkObject::accessible-name">env_select_vbox</atkproperty>
-                </accessibility>
-                <child>
-                  <widget class="GtkLabel" id="env_select_vbox_label">
-                    <property name="visible">True</property>
-                    <property name="xalign">0</property>
-                    <property name="label" translatable="yes">&lt;b&gt;Environment Selection&lt;/b&gt;</property>
-                    <property name="use_markup">True</property>
-                    <accessibility>
-                      <atkproperty name="AtkObject::accessible-name" translatable="yes">env_select_vbox_label</atkproperty>
-                    </accessibility>
-                  </widget>
-                  <packing>
-                    <property name="expand">False</property>
-                    <property name="position">0</property>
-                  </packing>
-                </child>
-                <child>
-                  <widget class="GtkScrolledWindow" id="env_select_vbox_scrolledwindow">
-                    <property name="visible">True</property>
-                    <property name="can_focus">True</property>
-                    <property name="border_width">8</property>
-                    <property name="hscrollbar_policy">automatic</property>
-                    <property name="vscrollbar_policy">automatic</property>
-                    <property name="shadow_type">etched-in</property>
-                    <accessibility>
-                      <atkproperty name="AtkObject::accessible-name" translatable="yes">env_select_vbox_scrolledwindow</atkproperty>
-                    </accessibility>
-                    <child>
-                      <widget class="GtkTreeView" id="environment_treeview">
-                        <property name="visible">True</property>
-                        <property name="can_focus">True</property>
-                        <accessibility>
-                          <atkproperty name="AtkObject::accessible-name" translatable="yes">environment_treeview</atkproperty>
-                        </accessibility>
-                      </widget>
-                    </child>
-                  </widget>
-                  <packing>
-                    <property name="position">1</property>
-                  </packing>
-                </child>
-              </widget>
-              <packing>
-                <property name="position">3</property>
-              </packing>
-            </child>
-            <child>
-              <widget class="GtkLabel" id="label6">
-                <property name="visible">True</property>
-                <property name="label" translatable="yes">page 4</property>
-                <accessibility>
-                  <atkproperty name="AtkObject::accessible-name" translatable="yes">page4</atkproperty>
-                </accessibility>
-              </widget>
-              <packing>
-                <property name="position">3</property>
-                <property name="tab_fill">False</property>
-                <property name="type">tab</property>
-              </packing>
-            </child>
-            <child>
-              <widget class="GtkVBox" id="choose_server_toplevel_vbox">
-                <property name="visible">True</property>
-                <property name="orientation">vertical</property>
-                <accessibility>
-                  <atkproperty name="AtkObject::accessible-name" translatable="yes">choose_server_toplevel_vbox</atkproperty>
-                </accessibility>
-                <child>
-                  <widget class="GtkVBox" id="choose_server_vbox">
-                    <property name="visible">True</property>
-                    <property name="orientation">vertical</property>
-                    <property name="spacing">16</property>
-                    <child>
-                      <widget class="GtkLabel" id="choose_server_vbox_label">
-                        <property name="visible">True</property>
-                        <property name="xalign">0</property>
-                        <property name="xpad">12</property>
-                        <property name="label" translatable="yes">Please select if you would like to receive software updates through the Customer Portal or through another Subscription Management Service.</property>
-                        <property name="wrap">True</property>
-                        <accessibility>
-                          <atkproperty name="AtkObject::accessible-name" translatable="yes">choose_server_vbox_label</atkproperty>
-                        </accessibility>
-                      </widget>
-                      <packing>
-                        <property name="position">0</property>
-                      </packing>
-                    </child>
-                    <child>
-                      <widget class="GtkHBox" id="choose_server_proxy_hbox">
-                        <property name="visible">True</property>
-                        <accessibility>
-                          <atkproperty name="AtkObject::accessible-name" translatable="yes">choose_server_proxy_hbox</atkproperty>
-                        </accessibility>
-                        <child>
-                          <widget class="GtkLabel" id="proxy_label">
-                            <property name="visible">True</property>
-                            <property name="xalign">0</property>
-                            <property name="xpad">11</property>
-                            <property name="label" translatable="yes">If you must connect through a proxy, please configure this before moving forward.</property>
-                            <property name="wrap">True</property>
-                            <accessibility>
-                              <atkproperty name="AtkObject::accessible-name" translatable="yes">proxy_label</atkproperty>
-                            </accessibility>
-                          </widget>
-                          <packing>
-                            <property name="expand">False</property>
-                            <property name="position">0</property>
-                          </packing>
-                        </child>
-                        <child>
-                          <widget class="GtkVBox" id="proxy_config_button_vbox">
-                            <property name="visible">True</property>
-                            <property name="orientation">vertical</property>
-                            <accessibility>
-                              <atkproperty name="AtkObject::accessible-name" translatable="yes">proxy_config_button_vbox</atkproperty>
-                            </accessibility>
-                            <child>
-                              <widget class="GtkButton" id="proxy_config_button">
-                                <property name="label" translatable="yes">Proxy Configuration</property>
-                                <property name="visible">True</property>
-                                <property name="can_focus">True</property>
-                                <property name="receives_default">True</property>
-                                <accessibility>
-                                  <atkproperty name="AtkObject::accessible-name" translatable="yes">proxy_config_button</atkproperty>
-                                </accessibility>
-                                <signal name="clicked" handler="on_proxy_config_button_clicked"/>
-                              </widget>
-                              <packing>
-                                <property name="expand">False</property>
-                                <property name="fill">False</property>
-                                <property name="position">0</property>
-                              </packing>
-                            </child>
-                          </widget>
-                          <packing>
-                            <property name="expand">False</property>
-                            <property name="fill">False</property>
-                            <property name="position">1</property>
-                          </packing>
-                        </child>
-                      </widget>
-                      <packing>
-                        <property name="expand">False</property>
-                        <property name="position">1</property>
-                      </packing>
-                    </child>
-                    <child>
-                      <widget class="GtkHBox" id="rhn_radio_hbox">
-                        <property name="visible">True</property>
-                        <property name="spacing">6</property>
-                        <accessibility>
-                          <atkproperty name="AtkObject::accessible-name" translatable="yes">rhn_radio_hbox</atkproperty>
-                        </accessibility>
-                        <child>
-                          <widget class="GtkRadioButton" id="rhn_radio">
-                            <property name="visible">True</property>
-                            <property name="can_focus">True</property>
-                            <property name="receives_default">False</property>
-                            <property name="active">True</property>
-                            <property name="draw_indicator">True</property>
-                            <accessibility>
-                              <atkproperty name="AtkObject::accessible-name" translatable="yes">rhn_radio</atkproperty>
-                            </accessibility>
-                            <signal name="toggled" handler="on_rhn_radio_toggled"/>
-                          </widget>
-                          <packing>
-                            <property name="expand">False</property>
-                            <property name="padding">7</property>
-                            <property name="position">0</property>
-                          </packing>
-                        </child>
-                        <child>
-                          <widget class="GtkLabel" id="rhn_radio_label">
-                            <property name="visible">True</property>
-                            <property name="label" translatable="yes">I'd like to receive updates from the Customer Portal.</property>
-                            <property name="wrap">True</property>
-                            <accessibility>
-                              <atkproperty name="AtkObject::accessible-name" translatable="yes">rhn_radio_label</atkproperty>
-                            </accessibility>
-                          </widget>
-                          <packing>
-                            <property name="expand">False</property>
-                            <property name="position">1</property>
-                          </packing>
-                        </child>
-                      </widget>
-                      <packing>
-                        <property name="position">2</property>
-                      </packing>
-                    </child>
-                    <child>
-                      <widget class="GtkVBox" id="local_radio_vbox">
-                        <property name="visible">True</property>
-                        <property name="orientation">vertical</property>
-                        <property name="spacing">6</property>
-                        <accessibility>
-                          <atkproperty name="AtkObject::accessible-name" translatable="yes">local_radio_vbox</atkproperty>
-                        </accessibility>
-                        <child>
-                          <widget class="GtkHBox" id="local_radio_hbox">
-                            <property name="visible">True</property>
-                            <property name="spacing">6</property>
-                            <accessibility>
-                              <atkproperty name="AtkObject::accessible-name" translatable="yes">local_radio_hbox</atkproperty>
-                            </accessibility>
-                            <child>
-                              <widget class="GtkAlignment" id="alignment5">
-                                <property name="visible">True</property>
-                                <property name="bottom_padding">36</property>
-                                <accessibility>
-                                  <atkproperty name="AtkObject::accessible-name" translatable="yes">local_radio_alignment</atkproperty>
-                                </accessibility>
-                                <child>
-                                  <widget class="GtkRadioButton" id="local_radio">
-                                    <property name="visible">True</property>
-                                    <property name="can_focus">True</property>
-                                    <property name="receives_default">False</property>
-                                    <property name="draw_indicator">True</property>
-                                    <property name="group">rhn_radio</property>
-                                    <accessibility>
-                                      <atkproperty name="AtkObject::accessible-name" translatable="yes">local_radio</atkproperty>
-                                    </accessibility>
-                                    <signal name="toggled" handler="on_local_radio_toggled"/>
-                                  </widget>
-                                </child>
-                              </widget>
-                              <packing>
-                                <property name="expand">False</property>
-                                <property name="padding">6</property>
-                                <property name="position">0</property>
-                              </packing>
-                            </child>
-                            <child>
-                              <widget class="GtkVBox" id="local_radio_label_vbox">
-                                <property name="visible">True</property>
-                                <property name="orientation">vertical</property>
-                                <accessibility>
-                                  <atkproperty name="AtkObject::accessible-name" translatable="yes">local_radio_label_vbox</atkproperty>
-                                </accessibility>
-                                <child>
-                                  <widget class="GtkLabel" id="local_radio_label">
-                                    <property name="visible">True</property>
-                                    <property name="xalign">0</property>
-                                    <property name="label" translatable="yes">I have access to a Subscription Management Service. I'd like to receive software updates from the server below.</property>
-                                    <property name="wrap">True</property>
-                                    <accessibility>
-                                      <atkproperty name="AtkObject::accessible-name" translatable="yes">local_radio_label</atkproperty>
-                                    </accessibility>
-                                  </widget>
-                                  <packing>
-                                    <property name="expand">False</property>
-                                    <property name="position">0</property>
-                                  </packing>
-                                </child>
-                                <child>
-                                  <widget class="GtkHBox" id="local_radio_server_hbox">
-                                    <property name="visible">True</property>
-                                    <accessibility>
-                                      <atkproperty name="AtkObject::accessible-name" translatable="yes">local_radio_server_hbox</atkproperty>
-                                    </accessibility>
-                                    <child>
-                                      <widget class="GtkLabel" id="local_radio_server_label">
-                                        <property name="visible">True</property>
-                                        <property name="xalign">0</property>
-                                        <property name="yalign">0.25</property>
-                                        <property name="label" translatable="yes">Subscription Management Service:</property>
-                                        <accessibility>
-                                          <atkproperty name="AtkObject::accessible-name" translatable="yes">local_radio_server_label</atkproperty>
-                                        </accessibility>
-                                      </widget>
-                                      <packing>
-                                        <property name="expand">False</property>
-                                        <property name="position">0</property>
-                                      </packing>
-                                    </child>
-                                    <child>
-                                      <widget class="GtkVBox" id="local_radio_server_vbox">
-                                        <property name="visible">True</property>
-                                        <property name="orientation">vertical</property>
-                                        <accessibility>
-                                          <atkproperty name="AtkObject::accessible-name" translatable="yes">local_radio_server_vbox</atkproperty>
-                                        </accessibility>
-                                        <child>
-                                          <widget class="GtkEntry" id="local_entry">
-                                            <property name="visible">True</property>
-                                            <property name="can_focus">True</property>
-                                            <property name="invisible_char">&#x25CF;</property>
-                                            <property name="width_chars">30</property>
-                                            <accessibility>
-                                              <atkaction action_name="activate" description="local_entry"/>
-                                            </accessibility>
-                                          </widget>
-                                          <packing>
-                                            <property name="expand">False</property>
-                                            <property name="position">0</property>
-                                          </packing>
-                                        </child>
-                                        <child>
-                                          <widget class="GtkLabel" id="local_entry_label">
-                                            <property name="visible">True</property>
-                                            <property name="label" translatable="yes">&lt;small&gt;&lt;i&gt;hostname[:port][/prefix]&lt;/i&gt;&lt;/small&gt;</property>
-                                            <property name="use_markup">True</property>
-                                            <accessibility>
-                                              <atkproperty name="AtkObject::accessible-name" translatable="yes">local_entry_label</atkproperty>
-                                            </accessibility>
-                                          </widget>
-                                          <packing>
-                                            <property name="expand">False</property>
-                                            <property name="position">1</property>
-                                          </packing>
-                                        </child>
-                                      </widget>
-                                      <packing>
-                                        <property name="expand">False</property>
-                                        <property name="fill">False</property>
-                                        <property name="padding">12</property>
-                                        <property name="position">1</property>
-                                      </packing>
-                                    </child>
-                                  </widget>
-                                  <packing>
-                                    <property name="expand">False</property>
-                                    <property name="position">1</property>
-                                  </packing>
-                                </child>
-                              </widget>
-                              <packing>
-                                <property name="expand">False</property>
-                                <property name="position">1</property>
-                              </packing>
-                            </child>
-                          </widget>
-                          <packing>
-                            <property name="position">0</property>
-                          </packing>
-                        </child>
-                      </widget>
-                      <packing>
-                        <property name="position">3</property>
-                      </packing>
-                    </child>
-                    <child>
-                      <widget class="GtkVBox" id="offline_radio_vbox">
-                        <property name="visible">True</property>
-                        <property name="orientation">vertical</property>
-                        <property name="spacing">6</property>
-                        <accessibility>
-                          <atkproperty name="AtkObject::accessible-name" translatable="yes">offline_radio_vbox</atkproperty>
-                        </accessibility>
-                        <child>
-                          <widget class="GtkHBox" id="local_offline_hbox">
-                            <property name="visible">True</property>
-                            <property name="spacing">7</property>
-                            <accessibility>
-                              <atkproperty name="AtkObject::accessible-name" translatable="yes">local_offline_hbox</atkproperty>
-                            </accessibility>
-                            <child>
-                              <widget class="GtkAlignment" id="local_offline_hbox_alignment">
-                                <property name="visible">True</property>
-                                <property name="bottom_padding">44</property>
-                                <accessibility>
-                                  <atkproperty name="AtkObject::accessible-name" translatable="yes">local_offline_hbox_alignment</atkproperty>
-                                </accessibility>
-                                <child>
-                                  <widget class="GtkRadioButton" id="offline_radio">
-                                    <property name="visible">True</property>
-                                    <property name="can_focus">True</property>
-                                    <property name="receives_default">False</property>
-                                    <property name="draw_indicator">True</property>
-                                    <property name="group">rhn_radio</property>
-                                    <accessibility>
-                                      <atkaction action_name="click" description="offline_radio"/>
-                                    </accessibility>
-                                    <signal name="toggled" handler="on_offline_radio_toggled"/>
-                                  </widget>
-                                </child>
-                              </widget>
-                              <packing>
-                                <property name="expand">False</property>
-                                <property name="padding">6</property>
-                                <property name="position">0</property>
-                              </packing>
-                            </child>
-                            <child>
-                              <widget class="GtkVBox" id="offline_radio_label_vbox">
-                                <property name="visible">True</property>
-                                <property name="orientation">vertical</property>
-                                <property name="spacing">6</property>
-                                <accessibility>
-                                  <atkproperty name="AtkObject::accessible-name" translatable="yes">offline_radio_label_vbox</atkproperty>
-                                </accessibility>
-                                <child>
-                                  <widget class="GtkLabel" id="offline_radio_label">
-                                    <property name="visible">True</property>
-                                    <property name="xalign">0</property>
-                                    <property name="label" translatable="yes">I want to manually import my existing certificate files, which contain subscription information for this machine.</property>
-                                    <property name="wrap">True</property>
-                                    <accessibility>
-                                      <atkproperty name="AtkObject::accessible-name" translatable="yes">offline_radio_label</atkproperty>
-                                    </accessibility>
-                                  </widget>
-                                  <packing>
-                                    <property name="expand">False</property>
-                                    <property name="position">0</property>
-                                  </packing>
-                                </child>
-                                <child>
-                                  <widget class="GtkHBox" id="offline_radio_info_label_vbox">
-                                    <property name="visible">True</property>
-                                    <property name="spacing">12</property>
-                                    <accessibility>
-                                      <atkproperty name="AtkObject::accessible-name" translatable="yes">offline_radio_info_label_vbox</atkproperty>
-                                    </accessibility>
-                                    <child>
-                                      <widget class="GtkImage" id="image1">
-                                        <property name="visible">True</property>
-                                        <property name="stock">gtk-info</property>
-                                        <accessibility>
-                                          <atkproperty name="AtkObject::accessible-name" translatable="yes">image1</atkproperty>
-                                        </accessibility>
-                                      </widget>
-                                      <packing>
-                                        <property name="expand">False</property>
-                                        <property name="position">0</property>
-                                      </packing>
-                                    </child>
-                                    <child>
-                                      <widget class="GtkLabel" id="label16">
-                                        <property name="visible">True</property>
-                                        <property name="xalign">0</property>
-                                        <property name="label" translatable="yes">&lt;small&gt;This could be the certificate(s) that you exported from the Customer Portal after registering the system as a consumer&lt;/small&gt;</property>
-                                        <property name="use_markup">True</property>
-                                        <property name="wrap">True</property>
-                                        <accessibility>
-                                          <atkproperty name="AtkObject::accessible-name" translatable="yes">offline_radio_info_label_vbox</atkproperty>
-                                        </accessibility>
-                                      </widget>
-                                      <packing>
-                                        <property name="expand">False</property>
-                                        <property name="position">1</property>
-                                      </packing>
-                                    </child>
-                                  </widget>
-                                  <packing>
-                                    <property name="position">1</property>
-                                  </packing>
-                                </child>
-                              </widget>
-                              <packing>
-                                <property name="expand">False</property>
-                                <property name="position">1</property>
-                              </packing>
-                            </child>
-                            <child>
-                              <widget class="GtkVBox" id="import_certs_button_vbox">
-                                <property name="visible">True</property>
-                                <property name="orientation">vertical</property>
-                                <accessibility>
-                                  <atkproperty name="AtkObject::accessible-name" translatable="yes">import_certs_button_vbox</atkproperty>
-                                </accessibility>
-                                <child>
-                                  <widget class="GtkButton" id="import_certs_button">
-                                    <property name="label" translatable="yes">Import Certificates</property>
-                                    <property name="visible">True</property>
-                                    <property name="can_focus">True</property>
-                                    <property name="receives_default">True</property>
-                                    <accessibility>
-                                      <atkproperty name="AtkObject::accessible-name" translatable="yes">import_certs_button</atkproperty>
-                                    </accessibility>
-                                    <signal name="clicked" handler="on_import_certs_button_clicked"/>
-                                  </widget>
-                                  <packing>
-                                    <property name="expand">False</property>
-                                    <property name="fill">False</property>
-                                    <property name="position">0</property>
-                                  </packing>
-                                </child>
-                              </widget>
-                              <packing>
-                                <property name="expand">False</property>
-                                <property name="fill">False</property>
-                                <property name="position">2</property>
-                              </packing>
-                            </child>
-                          </widget>
-                          <packing>
-                            <property name="position">0</property>
-                          </packing>
-                        </child>
-                      </widget>
-                      <packing>
-                        <property name="position">4</property>
-                      </packing>
-                    </child>
-                  </widget>
-                  <packing>
-                    <property name="expand">False</property>
-                    <property name="padding">12</property>
-                    <property name="position">0</property>
-                  </packing>
-                </child>
-              </widget>
-              <packing>
-                <property name="position">4</property>
-              </packing>
-            </child>
-            <child>
-              <widget class="GtkLabel" id="label8">
-                <property name="visible">True</property>
-                <property name="label" translatable="yes">page 5</property>
-                <accessibility>
-                  <atkproperty name="AtkObject::accessible-name" translatable="yes">page_5</atkproperty>
-                </accessibility>
-              </widget>
-              <packing>
-                <property name="position">4</property>
->>>>>>> a07c3329
                 <property name="tab_fill">False</property>
                 <property name="type">tab</property>
               </packing>
