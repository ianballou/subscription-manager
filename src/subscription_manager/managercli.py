--- conflicted
+++ resolved
@@ -257,11 +257,7 @@
 class CleanCommand(CliCommand):
     def __init__(self):
         usage = "usage: %prog clean [OPTIONS]"
-<<<<<<< HEAD
         shortdesc = _("Remove all local consumer and subscription data without effecting the server")
-=======
-        shortdesc = _("remove all local consumer and subscription data without effecting the server")
->>>>>>> f29df699
         desc = shortdesc
 
         CliCommand.__init__(self, "clean", usage, shortdesc, desc)
@@ -281,11 +277,7 @@
 class RefreshCommand(CliCommand):
     def __init__(self):
         usage = "usage: %prog refresh [OPTIONS]"
-<<<<<<< HEAD
         shortdesc = _("Pull the latest subscription data from the server")
-=======
-        shortdesc = _("pull the latest subscription data from the server")
->>>>>>> f29df699
         desc = shortdesc
 
         CliCommand.__init__(self, "refresh", usage, shortdesc, desc, True)
@@ -307,11 +299,7 @@
 
     def __init__(self):
         usage = "usage: %prog identity [OPTIONS]"
-<<<<<<< HEAD
         shortdesc = _("Display the identity certificate for this machine or " \
-=======
-        shortdesc = _("display the identity certificate for this machine or " \
->>>>>>> f29df699
                       "request a new one")
         desc = shortdesc
 
@@ -373,13 +361,8 @@
 class OwnersCommand(UserPassCommand):
 
     def __init__(self):
-<<<<<<< HEAD
         usage = "usage: %prog orgs [OPTIONS]"
         shortdesc = _("Display the orgs available for a user")
-=======
-        usage = "usage: %prog identity [OPTIONS]"
-        shortdesc = _("display the orgs available for a user")
->>>>>>> f29df699
         desc = shortdesc
 
         super(OwnersCommand, self).__init__("orgs", usage, shortdesc,
@@ -511,27 +494,12 @@
                 else:
                     owner_key = self._determine_owner_key(admin_cp)
 
-<<<<<<< HEAD
                     environment_id = self._get_environment_id(admin_cp, owner_key, 
                             self.options.environment)
                     consumer = admin_cp.registerConsumer(name=consumername,
                          type=self.options.consumertype, facts=self.facts.get_facts(),
                          owner=owner_key, environment=environment_id)
 
-=======
-                    admin_cp = connection.UEPConnection(username=self.username,
-                                                        password=self.password,
-                                                        proxy_hostname=self.proxy_hostname,
-                                                        proxy_port=self.proxy_port,
-                                                        proxy_user=self.proxy_user,
-                                                        proxy_password=self.proxy_password)
-                    owner_key = self._determine_owner_key(admin_cp)
-
-                    consumer = admin_cp.registerConsumer(name=consumername,
-                                                         type=self.options.consumertype,
-                                                         facts=self.facts.get_facts(),
-                                                         owner=owner_key)
->>>>>>> f29df699
         except connection.RestlibException, re:
             log.exception(re)
             systemExit(-1, re.msg)
@@ -550,21 +518,12 @@
 
 
         if self.options.autosubscribe:
-            cert_file = ConsumerIdentity.certpath()
-	    key_file = ConsumerIdentity.keypath()
-
-	    self.cp = connection.UEPConnection(cert_file=cert_file, key_file=key_file,
-		                               proxy_hostname=self.proxy_hostname,
-		                               proxy_port=self.proxy_port,
-		                               proxy_user=self.proxy_user,
-		                               proxy_password=self.proxy_password)
-            autosubscribe(self.cp, consumer['uuid'], self.certlib)
+            autosubscribe(admin_cp, consumer['uuid'], self.certlib)
         if self.options.consumerid:
             self.certlib.update()
 
         self._request_validity_check()
 
-<<<<<<< HEAD
     def _get_environment_id(self, cp, owner_key, environment_name):
         # If none specified on CLI, return None, the registration method 
         # will skip environment specification.
@@ -579,26 +538,16 @@
             systemExit(-1, _("No such environment: %s") % environment_name)
         return env['id']
 
-=======
->>>>>>> f29df699
     def _determine_owner_key(self, cp):
         """
         If given an owner in the options, use it. Otherwise ask the server
         for all the owners this user has access too. If there is just one,
         use it's key. If multiple, return None and let the server error out.
         """
-<<<<<<< HEAD
         if self.options.org:
             return self.options.org
 
         owners = cp.getOwnerList(self.username)
-=======
-        if self.options.owner:
-            return self.options.owner
-
-        owners = cp.getOwnerList(self.username)
-        print owners
->>>>>>> f29df699
         if len(owners) == 1:
             return owners[0]['key']
         # TODO: should we let the None key go, or just assume the server will
@@ -649,17 +598,10 @@
 class RedeemCommand(CliCommand):
 
     def __init__(self):
-<<<<<<< HEAD
         usage = "usage: %prog redeem [OPTIONS]"
         shortdesc = _("Attempt to redeem a subscription for a preconfigured machine")
         desc = shortdesc
         CliCommand.__init__(self, "redeem", usage, shortdesc, desc)
-=======
-        usage = "usage: %prog activate [OPTIONS]"
-        shortdesc = _("attempt to activate a preconfigured machine")
-        desc = "activate"
-        CliCommand.__init__(self, "activate", usage, shortdesc, desc)
->>>>>>> f29df699
 
         self.parser.add_option("--email", dest="email", action='store',
                                help=_("optional email address to notify when "
@@ -697,13 +639,8 @@
 
     def __init__(self):
         usage = "usage: %prog subscribe [OPTIONS]"
-<<<<<<< HEAD
         shortdesc = _("Subscribe the registered machine to a specified product")
         desc = shortdesc
-=======
-        shortdesc = _("subscribe the registered machine to a specified product")
-        desc = "subscribe"
->>>>>>> f29df699
         CliCommand.__init__(self, "subscribe", usage, shortdesc, desc, True)
 
         self.product = None
@@ -774,13 +711,8 @@
 
     def __init__(self):
         usage = "usage: %prog unsubscribe [OPTIONS]"
-<<<<<<< HEAD
         shortdesc = _("Unsubscribe the machine from all or specific subscriptions")
         desc = shortdesc
-=======
-        shortdesc = _("unsubscribe the machine from all or specific subscriptions")
-        desc = "unsubscribe"
->>>>>>> f29df699
         CliCommand.__init__(self, "unsubscribe", usage, shortdesc, desc, True)
 
         self.serial_numbers = None
@@ -827,13 +759,8 @@
 
     def __init__(self):
         usage = "usage: %prog facts [OPTIONS]"
-<<<<<<< HEAD
         shortdesc = _("Work with the current facts for this machine")
         desc = shortdesc
-=======
-        shortdesc = _("show the current facts for this machine")
-        desc = "facts"
->>>>>>> f29df699
         CliCommand.__init__(self, "facts", usage, shortdesc, desc)
 
         self.parser.add_option("--list", action="store_true",
@@ -864,11 +791,7 @@
         if self.options.update:
             facts = Facts()
             consumer = check_registration()['uuid']
-<<<<<<< HEAD
             facts.update_check(self.cp, consumer, force=True)
-=======
-            self.cp.updateConsumerFacts(consumer, facts.get_facts())
->>>>>>> f29df699
             print _("Facts sucessfully updated.")
 
 class ReposCommand(CliCommand):
@@ -912,13 +835,8 @@
 
     def __init__(self):
         usage = "usage: %prog list [OPTIONS]"
-<<<<<<< HEAD
         shortdesc = _("List subscription and product information for this machine")
         desc = shortdesc
-=======
-        shortdesc = _("list subscription and product information for this machine")
-        desc = "list subscription and product information for this machine"
->>>>>>> f29df699
         CliCommand.__init__(self, "list", usage, shortdesc, desc, True)
         self.available = None
         self.consumed = None
@@ -1053,15 +971,6 @@
         for (name, cmd) in items:
             if (cmd.primary):
                 print("\t%-14s %-25s" % (name, cmd.shortdesc))
-<<<<<<< HEAD
-=======
-        print("")
-        print _("Other Modules (Please consult documentation):")
-        print "\r"
-        for (name, cmd) in items:
-            if (not cmd.primary):
-                print("\t%-14s %-25s" % (name, cmd.shortdesc))
->>>>>>> f29df699
         print("")
         print _("Other Modules (Please consult documentation):")
         print "\r"
