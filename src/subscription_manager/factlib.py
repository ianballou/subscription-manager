#
# Copyright (c) 2010 Red Hat, Inc.
#
# Authors: Adrian Likins <alikins@redhat.com>
#
# This software is licensed to you under the GNU General Public License,
# version 2 (GPLv2). There is NO WARRANTY for this software, express or
# implied, including the implied warranties of MERCHANTABILITY or FITNESS
# FOR A PARTICULAR PURPOSE. You should have received a copy of GPLv2
# along with this software; if not, see
# http://www.gnu.org/licenses/old-licenses/gpl-2.0.txt.
#
# Red Hat trademarks are not licensed under GPLv2. No permission is
# granted to use or replicate Red Hat trademarks that are incorporated
# in this software or its documentation.
#

import logging
import gettext
_ = gettext.gettext

from certlib import  ActionLock, ConsumerIdentity, DataLib
from subscription_manager.facts import Facts

log = logging.getLogger('rhsm-app.' + __name__)


class FactLib(DataLib):
    """
    Used by CertManager to update a system's facts with the server, used 
    primarily by the cron job but in a couple other places as well.

    Makes use of the facts module as well.
    """

    def __init__(self, lock=ActionLock(), uep=None):
        DataLib.__init__(self, lock, uep)
        self.action = UpdateAction(uep=self.uep)

    def _do_update(self):
        return self.action.perform()


class Action:

    def __init__(self, uep=None):
        self.factdir = "somewhere"
        self.uep = uep


class UpdateAction(Action):

    def perform(self):
        updates = 0
<<<<<<< HEAD
=======
        facts = self._get_facts()
        if facts.delta():
            updates = self.updateFacts(facts.get_facts())
        log.info("facts updated: %s" % updates)
        return updates
>>>>>>> 723b652b

        # figure out the diff between latest facts and
        # report that as updates

        if not ConsumerIdentity.exists():
            return updates
        consumer = ConsumerIdentity.read()
        consumer_uuid = consumer.getConsumerId()

        facts = Facts()
        if facts.delta():
            updates = len(facts.get_facts())
            facts.update_check(self.uep, consumer_uuid)
        return updates

    def _get_facts(self):
        return Facts()


def main():
    print _('Updating facts')
    factlib = FactLib()
    updates = factlib.update()
    print _('%d updates required') % updates
    print _('done')

if __name__ == '__main__':
    main()<|MERGE_RESOLUTION|>--- conflicted
+++ resolved
@@ -52,14 +52,6 @@
 
     def perform(self):
         updates = 0
-<<<<<<< HEAD
-=======
-        facts = self._get_facts()
-        if facts.delta():
-            updates = self.updateFacts(facts.get_facts())
-        log.info("facts updated: %s" % updates)
-        return updates
->>>>>>> 723b652b
 
         # figure out the diff between latest facts and
         # report that as updates
@@ -69,7 +61,7 @@
         consumer = ConsumerIdentity.read()
         consumer_uuid = consumer.getConsumerId()
 
-        facts = Facts()
+        facts = self._get_facts()
         if facts.delta():
             updates = len(facts.get_facts())
             facts.update_check(self.uep, consumer_uuid)
