--- conflicted
+++ resolved
@@ -70,15 +70,11 @@
 
 
 def main():
-<<<<<<< HEAD
     if not ConsumerIdentity.existsAndValid():
         log.error('Either the consumer is not registered with candlepin or the certificates are corrupted.' +
                      ' Certificate updation using daemon failed.')
         sys.exit(-1)
-    print 'Updating Red Hat certificates & repositories'
-=======
     print _('Updating Red Hat certificates & repositories')
->>>>>>> 2dca4303
     mgr = CertManager()
     updates = mgr.update()
     print _('%d updates required') % updates
