#
# GUI Module for standalone subscription-manager cli
#
# Copyright (c) 2010 Red Hat, Inc.
#
# Authors: Pradeep Kilambi <pkilambi@redhat.com>
#
# This software is licensed to you under the GNU General Public License,
# version 2 (GPLv2). There is NO WARRANTY for this software, express or
# implied, including the implied warranties of MERCHANTABILITY or FITNESS
# FOR A PARTICULAR PURPOSE. You should have received a copy of GPLv2
# along with this software; if not, see
# http://www.gnu.org/licenses/old-licenses/gpl-2.0.txt.
#
# Red Hat trademarks are not licensed under GPLv2. No permission is
# granted to use or replicate Red Hat trademarks that are incorporated
# in this software or its documentation.
#

import os
import re
import sys
import shutil
import socket

import gtk
import gtk.glade
import gobject
import signal
import pango

import messageWindow
import progress
import managerlib
import connection
import config
import constants
from facts import getFacts
from certlib import EntitlementDirectory, ConsumerIdentity, CertLib
from OpenSSL.crypto import load_certificate, FILETYPE_PEM
from socket import error as socket_error
from M2Crypto import SSL
import xml.sax.saxutils

import factsgui
<<<<<<< HEAD
from allsubs import AllSubscriptionsTab
=======
import mysubstab
>>>>>>> b4afe9bd

import gettext
_ = gettext.gettext
gettext.textdomain("subscription-manager")
gtk.glade.bindtextdomain("subscription-manager")

from logutil import getLogger
log = getLogger(__name__)


prefix = os.path.dirname(__file__)
subs_full = os.path.join(prefix, "data/icons/subsmgr-full.png")
subs_empty = os.path.join(prefix, "data/icons/subsmgr-empty.png")

cfg = config.initConfig()
cert_file = ConsumerIdentity.certpath()
key_file = ConsumerIdentity.keypath()
UEP = connection.UEPConnection(cert_file=cert_file, key_file=key_file)

CONSUMER_SIGNAL = "on_consumer_changed"

# Register new signal emitted by various dialogs when entitlement data changes
gobject.signal_new(CONSUMER_SIGNAL, gtk.Dialog, gobject.SIGNAL_ACTION, gobject.TYPE_NONE, ())
gobject.signal_new(CONSUMER_SIGNAL, gtk.Window, gobject.SIGNAL_ACTION, gobject.TYPE_NONE, ())

class GladeWrapper(gtk.glade.XML):
    def __init__(self, filename):
        gtk.glade.XML.__init__(self, filename)

    def get_widget(self, widget_name):
        widget = gtk.glade.XML.get_widget(self, widget_name)
        if widget is None:
            print "ERROR: widget %s was not found" % widget_name
            raise Exception ("Widget %s not found" % widget_name)
        return widget

rhsm_xml = GladeWrapper(os.path.join(prefix, "data/rhsm.glade"))
registration_xml = GladeWrapper(os.path.join(prefix,
    "data/registration.glade"))
regtoken_xml = GladeWrapper(os.path.join(prefix,
    "data/regtoken.glade"))

certlib = CertLib()
ENT_CONFIG_DIR = os.path.join(cfg.get('rhsm', 'entitlementCertDir'), 'product')


def get_consumer():
    if not ConsumerIdentity.existsAndValid():
        return {}
    consumer = ConsumerIdentity.read()
    consumer_info = {"consumer_name": consumer.getConsumerName(),
                     "uuid": consumer.getConsumerId()}
    return consumer_info

consumer = get_consumer()


def fetch_certificates():
    def errToMsg(err):
        return ' '.join(str(err).split('-')[1:]).strip()
    # Force fetch all certs
    try:
        result = certlib.update()
        if result[1]:
            msg = 'Entitlement Certificate(s) update failed due to the following reasons:\n' + \
            '\n'.join(map(errToMsg , result[1]))
            errorWindow(msg)
    except Exception, e:
        log.error("Certificate sync failed")
        log.exception(e)
        return False
    return True

register_screen = None
regtoken_screen = None
import_certificate_screen = None


def show_register_screen():
    global register_screen

    if register_screen:
        register_screen.show()
    else:
        register_screen = RegisterScreen()


def show_regtoken_screen():
    global regtoken_screen

    if regtoken_screen:
        regtoken_screen.show()
    else:
        regtoken_screen = RegistrationTokenScreen()


def show_import_certificate_screen():
    global import_certificate_screen

    if import_certificate_screen:
        import_certificate_screen.show()
    else:
        import_certificate_screen = ImportCertificate()

def handle_gui_exception(e, callback, logMsg = None, showMsg = True):
    if logMsg:
        log.error(logMsg)
    log.exception(e)

    if showMsg:
        if isinstance(e, socket_error):
            errorWindow(_('network error, unable to connect to server'))
        elif isinstance(e, SSL.SSLError):
            errorWindow(_('Unable to verify server\'s identity: %s' % str(e)))
        elif isinstance(e, connection.RestlibException):
            errorWindow(callback % linkify(e.msg))
        else:
            if hasattr(callback, '__call__'):
                errorWindow(_(callback(e)))
            else:
                errorWindow(_(callback)) #just a string
    return False


class MainWindow(object):
    """
    The new RHSM main window.
    """

    def __init__(self):
        self.main_window_xml = GladeWrapper(os.path.join(prefix, 
            "data/mainwindow.glade"))
        self.main_window = self.main_window_xml.get_widget('main_window')
        self.notebook = self.main_window_xml.get_widget('notebook')

<<<<<<< HEAD
        self.load_all_subs_tab()

=======
        tab_classes = [mysubstab.MySubscriptionsTab]

        # Populate the tabs dynamically
        for tab_class in tab_classes:
            tab = tab_class()

            content = tab.get_content()
            content.unparent()

            self.notebook.append_page(content, gtk.Label(tab.get_label()))
            
>>>>>>> b4afe9bd
        self.main_window.show_all()

    def load_all_subs_tab(self):
        self.all_subs_tab = AllSubscriptionsTab(self)
        all_subs_widget = self.main_window_xml.get_widget('all_subs_tab_vbox')
        all_subs_content = self.all_subs_tab.get_content()
        all_subs_content.reparent(all_subs_widget)
        all_subs_widget.pack_start(all_subs_content)


class ManageSubscriptionPage:
    """ Main Subscription Manager window. """

    def __init__(self):
        self.pname_selected = None
        self.pselect_status = None
        self.psubs_selected = None

        self.state_icon_map = {"Expired": gtk.STOCK_DIALOG_WARNING,
                               "Not Subscribed": gtk.STOCK_DIALOG_QUESTION,
                               "Subscribed": gtk.STOCK_APPLY,
                               "Not Installed": gtk.STOCK_DIALOG_QUESTION}
        self.create_gui()

    def create_gui(self):
        global UEP

        self.add_subscription_screen = None
        self.populateProductDialog()
        self.setRegistrationStatus()
        self.updateMessage()

        self.system_facts_dialog = factsgui.SystemFactsDialog()

        dic = {
               "on_add_button_clicked": self.addSubButtonAction,
               "on_update_button_clicked": self.updateSubButtonAction,
               "on_unsubscribe_button_clicked": self.onUnsubscribeAction,
            }
        rhsm_xml.signal_autoconnect(dic)
        self.setButtonState()
        self.mainWin = rhsm_xml.get_widget("manage_subscriptions_dialog")
        self.mainWin.connect("delete-event", gtk.main_quit)
        self.mainWin.connect("hide", gtk.main_quit)

        self.button_bar = rhsm_xml.get_widget("action_area")
        self.show_buttons()

        # TODO: Do we really need to redraw the whole GUI for this?
        # Register custom signal for consumer changes
        registration_window = registration_xml.get_widget('register_dialog')
        registration_window.connect(CONSUMER_SIGNAL, self.reload_gui)
        self.mainWin.connect(CONSUMER_SIGNAL, self.reload_gui)
        self.show()

    def reload_gui(self, widget=None):
        log.debug("reload_gui")
        self.setRegistrationStatus()
        self.updateProductDialog()
        self.show_buttons()

    def show_buttons(self):
        """
        Display the button bar. Called both when the screen is created, and
        upon subsequent refreshes.

        Subclasses (i.e. firstboot) may override this method to hide
        certain buttons.
        """
        log.debug("Showing buttons.")
        self.button_bar.foreach(lambda widget: self.button_bar.remove(widget))
        exists = ConsumerIdentity.existsAndValid()
        self._show_facts_button()
        if exists:
            self._show_regtoken_button()
            self._show_unregister_button()
        else:
            self._show_register_button()
        self._show_close_button()

        self.button_bar.show_all()

    def _show_regtoken_button(self):
        """
        Adds the activate subscription button to the button bar.
        """
        button = gtk.Button(label=_("Activate a Subscription"))
        button.connect("clicked", self.show_regtoken_dialog)
        self.button_bar.add(button)

    def _show_facts_button(self):
        """
        Adds the show facts button to the button bar.
        """
        button = gtk.Button(label=_("View System Facts"))
        button.connect("clicked", self.show_facts_dialog)
        self.button_bar.add(button)

    def _show_register_button(self):
        """
        Adds the register button to the button bar.
        """
        button = gtk.Button(label=_("Register System"))
        button.connect("clicked", self.show_register_dialog)
        self.button_bar.add(button)

    def _show_unregister_button(self):
        """
        Adds the unregister button to the button bar.
        """
        button = gtk.Button(label=_("Unregister System"))
        button.connect("clicked", self.show_unregister_dialog)
        self.button_bar.add(button)

    def _show_close_button(self):
        """
        Adds the close button to the button bar.
        """
        button = gtk.Button(label=_("Close"))
        button.connect("clicked", gtk.main_quit)
        self.button_bar.add(button)

    def show(self):
        self.mainWin.show()

    def show_facts_dialog(self, button):
        self.system_facts_dialog.show()

    def show_regtoken_dialog(self, button):
        show_regtoken_screen()

    def show_register_dialog(self, button):
        show_register_screen()

    def refresh(self):
        self.mainWin.destroy()

    def show_add_subscription_screen(self):
        if not self.add_subscription_screen:
            self.add_subscription_screen = AddSubscriptionScreen()
            self.add_subscription_screen.addWin.connect('hide', self.reload_gui)

        self.add_subscription_screen.show()

    def addSubButtonAction(self, button):
        if consumer.has_key('uuid'):
            self.show_add_subscription_screen()
        else:
            show_import_certificate_screen()

    def updateSubButtonAction(self, button):
        if self.pname_selected:
            log.info("Product %s selected for update" % self.pname_selected)
            if consumer.has_key('uuid'):
                UpdateSubscriptionScreen(self.pname_selected, self.mainWin)
            else:
                show_import_certificate_screen()

    def setButtonState(self, state=False):
        self.button_update = rhsm_xml.get_widget("update_button")
        self.button_unsubscribe = rhsm_xml.get_widget("unsubscribe_button")
        self.button_update.set_sensitive(state)
        self.button_unsubscribe.set_sensitive(state)

    def updateProductDialog(self):
        self.warn_count = 0
        self.productList.clear()
        for product in managerlib.getInstalledProductStatus():
            log.info("Product %s", product)
            markup_status = product[1]
            if product[1] in ["Expired", "Not Subscribed", "Not Installed"]:
                self.warn_count += 1
                markup_status = '<span foreground="red"><b>%s</b></span>' % \
                        xml.sax.saxutils.escape(product[1])
            self.status_icon = self.tv_products.render_icon(
                    self.state_icon_map[product[1]], size=gtk.ICON_SIZE_MENU)
            self.productList.append((self.status_icon, product[0], product[3], 
                markup_status, product[2], product[4]))
        self.tv_products.set_model(self.productList)
        self.updateMessage()


    def populateProductDialog(self):
        self.tv_products = rhsm_xml.get_widget("treeview_updates")
        self.productList = gtk.ListStore(gtk.gdk.Pixbuf, 
                gobject.TYPE_STRING, gobject.TYPE_STRING,
                gobject.TYPE_STRING, gobject.TYPE_STRING, gobject.TYPE_STRING)

        self.updateProductDialog()

        #self.tv_products.set_rules_hint(True)

        col = gtk.TreeViewColumn('')
        col.set_spacing(15)
        cell = gtk.CellRendererPixbuf()
        col.pack_start(cell, False)
        cell.set_fixed_size(-1, 35)
        col.set_attributes(cell, pixbuf=0)
        self.tv_products.append_column(col)

        cell = gtk.CellRendererText()
        col = gtk.TreeViewColumn(_("Product"), cell, text=1)
        col.set_spacing(6)
        col.set_sort_column_id(1)
        col.set_resizable(True)
        cell.set_fixed_size(250, -1)
        cell.set_property("ellipsize", pango.ELLIPSIZE_END)
        self.tv_products.append_column(col)

        col = gtk.TreeViewColumn(_("Contract"), gtk.CellRendererText(), text=5)
        col.set_sort_column_id(2)
        col.set_spacing(6)
        self.tv_products.append_column(col)

        cell = gtk.CellRendererText()
        col = gtk.TreeViewColumn(_("Status"), cell, markup=3)
        col.set_sort_column_id(3)
        col.set_spacing(6)
        self.tv_products.append_column(col)

        cell = gtk.CellRendererText()
        cell.set_fixed_size(250, -1)
        col = gtk.TreeViewColumn(_("Expires"), cell, text=4)
        col.set_sort_column_id(4)
        col.set_resizable(True)
        col.set_spacing(6)
        self.tv_products.append_column(col)

        #self.productList.set_sort_column_id(1, gtk.SORT_ASCENDING)
        self.selection = self.tv_products.get_selection()
        self.selection.connect('changed', self.on_selection)

        self.setRegistrationStatus()

    def on_selection(self, selection):
        def set_text(text):
            pdetails = rhsm_xml.get_widget("textview_details")
            pdetails.get_buffer().set_text(text)
            pdetails.set_cursor_visible(False)
            pdetails.show()
            
        items, iter = selection.get_selected()
        if iter is None:
            set_text('')
            self.setButtonState(False)
            return

        self.pname_selected = items.get_value(iter, 1)
        self.psubs_selected = items.get_value(iter, 2)
        self.pselect_status = items.get_value(iter, 3)
        desc = managerlib.getProductDescription(self.pname_selected)
        set_text(desc)
        status = ''.join([x.split('>', 1)[-1] for x in self.pselect_status.split('<')])
        self.setButtonState(status != "Not Subscribed")

    def updateMessage(self):
        def set_label_and_icon(msg, icon = subs_empty):
            self.sumlabel = rhsm_xml.get_widget("summary_label")
            self.sm_icon = rhsm_xml.get_widget("sm_icon")
            self.sumlabel.set_label(msg)
            self.sm_icon.set_from_file(icon)

        if self.warn_count > 1:
            set_label_and_icon(constants.WARN_SUBSCRIPTIONS % self.warn_count)
        elif self.warn_count == 1:
            set_label_and_icon(constants.WARN_ONE_SUBSCRIPTION % self.warn_count)
        else:
            set_label_and_icon(constants.COMPLIANT_STATUS, subs_full)

    def setRegistrationStatus(self):
        """
        Updates the main window to reflect current registration status.
        """
        exists = ConsumerIdentity.existsAndValid()
        log.debug("updating registration status.. consumer exists?: %s", exists)

        reg_as_label = rhsm_xml.get_widget('registered_as_label')
        if exists:
            reg_as_label.set_label(_("This system is registered as: <b>%s</b>" %
                ConsumerIdentity.read().getConsumerId()))
        else:
            reg_as_label.set_label(_("This system is not registered."))

    def gui_reload(self, widget=None):
        self.setRegistrationStatus()
        self.updateProductDialog()

    def onUnsubscribeAction(self, button):
        global UEP
        if not self.psubs_selected:
            return
        log.info("Product %s selected for unsubscribe" % self.pname_selected)
        dlg = messageWindow.YesNoDialog(constants.CONFIRM_UNSUBSCRIBE % 
                xml.sax.saxutils.escape(self.pname_selected), self.mainWin)
        if not dlg.getrc():
            return

        # only unbind if we are registered to a server
        if ConsumerIdentity.exists():
            try:
                UEP.unbindBySerial(consumer['uuid'], self.psubs_selected)
                log.info("This machine is now unsubscribed from Product %s " \
                          % self.pname_selected)
                if self.add_subscription_screen:
                    print self.add_subscription_screen
                    self.add_subscription_screen.subs_changed = True

            except Exception, e:
                handle_gui_exception(re, constants.UNSUBSCRIBE_ERROR)
                raise
        # not registered, locally managed
        else:
            entcerts = EntitlementDirectory().list()
            for cert in entcerts:
                if self.pname_selected == cert.getProduct().getName():
                    cert.delete()
                    log.info("This machine is now unsubscribed from Product %s " % self.pname_selected)
             #FIXME:
            self.reload_gui()
            return
        # Force fetch all certs
        if not fetch_certificates():
            return
        self.reload_gui()

    def show_unregister_dialog(self, button):
        global UEP, consumer
        log.info("Unregister called in gui. Asking for confirmation")
        prompt = messageWindow.YesNoDialog(constants.CONFIRM_UNREGISTER)
        if not prompt.getrc():
            log.info("unregistrater not confirmed. cancelling")
            return
        log.info("Proceeding with un-registration: %s", consumer['uuid'])
        try:
            managerlib.unregister(UEP, consumer['uuid'], False)
            # TODO: probably not a great idea to use a global variable here.
            # Reset the global consumer variable.
            consumer = get_consumer()
            self.mainWin.emit(CONSUMER_SIGNAL)
        except Exception, e:
            log.error("Error unregistering system with entitlement platform.")
            handle_gui_exception(e, constants.UNREGISTER_ERROR,
                                 "Consumer may need to be manually cleaned up: %s" % consumer)



class RegisterScreen:
    """
      Registration Widget Screen
    """

    def __init__(self):
        dic = {"on_register_cancel_button_clicked": self.cancel,
               "on_register_button_clicked": self.onRegisterAction,
            }
        registration_xml.signal_autoconnect(dic)
        self.registerWin = registration_xml.get_widget("register_dialog")
        self.registerWin.connect("hide", self.cancel)
        self.registerWin.connect("delete_event", self.delete_event)
        self.initializeConsumerName()

        self.registerWin.run()

    def show(self):
        self.registerWin.present()

    def delete_event(self, event, data=None):
        return self.close_window()

    def cancel(self, button):
        self.close_window()

    def initializeConsumerName(self):
        consumername = registration_xml.get_widget("consumer_name")
        if not consumername.get_text():
            consumername.set_text(socket.gethostname())

    # callback needs the extra arg, so just a wrapper here
    def onRegisterAction(self, button):
        self.register()

    def register(self, testing=None):
        self.uname = registration_xml.get_widget("account_login")
        self.passwd = registration_xml.get_widget("account_password")
        self.consumer_name = registration_xml.get_widget("consumer_name")

        global username, password, consumer, consumername, UEP
        username = self.uname.get_text()
        password = self.passwd.get_text()
        consumername = self.consumer_name.get_text()

        if not consumername:
            consumername = None

        facts = getFacts()
        if not self.validate_account():
            return False

        # for firstboot -t
        if testing:
            return True

        # TODO: Can't really hit this block anymore.
        # Unregister consumer if exists
        if ConsumerIdentity.exists():
            try:
                cid = consumer['uuid']
                UEP.unregisterConsumer(cid)
            except Exception, e:
                handle_gui_exception(e, None, "Unable to unregister existing user credentials.", False)

        failed_msg = _("Unable to register your system. \n Error: %s")
        try:
            admin_cp = connection.UEPConnection(username=username,
                    password=password)
            newAccount = admin_cp.registerConsumer(name=consumername,
                    facts=facts.get_facts())
            consumer = managerlib.persist_consumer_cert(newAccount)
            # reload CP instance with new ssl certs
            self._reload_cp_with_certs()
            if self.auto_subscribe():
                # try to auomatically bind products
                for pname, phash in managerlib.getInstalledProductHashMap().items():
                    try:
                        UEP.bindByProduct(consumer['uuid'], phash)
                        log.info("Automatically subscribe the machine to product %s " % pname)
                    except:
                        log.warning("Warning: Unable to auto subscribe the machine to %s" % pname)
                if not fetch_certificates():
                    return False

            self.close_window()

            self.emit_consumer_signal()

        except Exception, e:
           return handle_gui_exception(e, constants.REGISTER_ERROR)
        return True

    def emit_consumer_signal(self):
        self.registerWin.emit(CONSUMER_SIGNAL)

    def close_window(self):
        self.registerWin.hide()
        return True

    def auto_subscribe(self):
        self.autobind = registration_xml.get_widget("auto_bind")
        return self.autobind.get_active()

    def validate_account(self):
        # validate / check user name
        if self.uname.get_text().strip() == "":
            setArrowCursor()
            errorWindow(_("You must enter a login."))
            self.uname.grab_focus()
            return False

        if self.passwd.get_text().strip() == "":
            setArrowCursor()
            errorWindow(_("You must enter a password."))
            self.passwd.grab_focus()
            return False
        return True

    # TODO: I don't think this is necessary
    def _reload_cp_with_certs(self):
        global UEP
        cert_file = ConsumerIdentity.certpath()
        key_file = ConsumerIdentity.keypath()
        UEP = connection.UEPConnection(cert_file=cert_file, key_file=key_file)


class RegistrationTokenScreen:
    """
     This screen handles reregistration and registration token activation
    """

    def __init__(self):
        dic = {
                "on_register_token_close_clicked" : self.finish,
                "on_change_account_button" : self.reRegisterAction,
                "on_facts_update_button_clicked" : self.factsUpdateAction,
                "on_submit_button_clicked" : self.submitToken,
                }
        self.setAccountMsg()
        regtoken_xml.signal_autoconnect(dic)
        self.regtokenWin = regtoken_xml.get_widget("register_token_dialog")
        self.regtokenWin.connect("hide", self.finish)
        self.regtokenWin.connect("delete_event", self.delete_event)

        self.regtokenWin.run()

    def show(self):
        self.regtokenWin.present()

    def delete_event(self, event, data=None):
        return self.finish()

    def finish(self, button=None):
        self.regtokenWin.hide()
        return True

    def reRegisterAction(self, button):
        show_register_screen()
        self.regtokenWin.hide()

    def factsUpdateAction(self, button):
        facts = getFacts()
        try:
            UEP.updateConsumerFacts(consumer['uuid'], facts.get_facts())
        except Exception, e:
            handle_gui_exception(e, "Could not update facts.\nError: %s" % e)

    def setAccountMsg(self):
        alabel1 = regtoken_xml.get_widget("account_label1")
        alabel1.set_label(_("\nThis system is registered with following consumer information"))
        alabel = regtoken_xml.get_widget("account_label2")
        alabel.set_label(_("<b>    ID:</b>       %s" % consumer["uuid"]))
        alabel = regtoken_xml.get_widget("account_label3")
        alabel.set_label(_("<b>  Name:</b>     %s" % consumer["consumer_name"]))

    def submitToken(self, button):
        rlabel = regtoken_xml.get_widget("regtoken_entry")
        reg_token = rlabel.get_text()
        elabel = regtoken_xml.get_widget("email_entry")
        email = elabel.get_text()
        if email == "":
            email = None
        try:
            UEP.bindByRegNumber(consumer['uuid'], reg_token, email)
            infoWindow(constants.SUBSCRIBE_REGTOKEN_SUCCESS % reg_token, self.regtokenWin)
        except Exception, e:
            handle_gui_exception(e, constants.SUBSCRIBE_REGTOKEN_ERROR % reg_token,
                                 "Could not subscribe registration token %s.\nError: %s" % (reg_token, e))


def show_busted_subs(busted_subs):
    if len(busted_subs):
        products = [x[0] for x in busted_subs]
        reasons = [linkify(x[1].msg) for x in busted_subs \
                if isinstance(x[1], connection.RestlibException)]
        msg = constants.SUBSCRIBE_ERROR % ', '.join(products)
        msg += "\n\n"
        msg += "\n".join(reasons)
        errorWindow(msg)


class AddSubscriptionScreen:
    """
     Add subscriptions Widget screen
    """

    def __init__(self):
        global UEP
        self.selected = {}
        self.csstatus = rhsm_xml.get_widget("select_status")
        self.total = 0
        self.consumer = consumer
        self.available_ent = 0
        self.subs_changed = False
        self.availableList = gtk.TreeStore(gobject.TYPE_BOOLEAN, gobject.TYPE_STRING, gobject.TYPE_STRING, \
                                           gobject.TYPE_STRING, gobject.TYPE_STRING)
        self.matchedList = gtk.TreeStore(gobject.TYPE_BOOLEAN, gobject.TYPE_STRING, gobject.TYPE_STRING, \
                                           gobject.TYPE_STRING, gobject.TYPE_STRING)
        self.compatList = gtk.TreeStore(gobject.TYPE_BOOLEAN, gobject.TYPE_STRING, gobject.TYPE_STRING, \
                                           gobject.TYPE_STRING, gobject.TYPE_STRING)

        self.populateSubscriptionLists()
        # machine is talking to candlepin, invoke listing scheme
        self.createMatchingSubscriptionsTreeview()
        self.createCompatibleSubscriptionsTreeview()
        if (cfg.get('rhsm', 'showIncompatiblePools') == '1'):
            self.createOtherSubscriptionsTreeview()
        else:
            notebook = rhsm_xml.get_widget("add_subscription_notebook")
            notebook.remove_page(1)

        dic = {"on_add_subscribe_close_clicked": self.cancel,
               "on_add_subscribe_button_clicked": self.onSubscribeAction,
            }
        rhsm_xml.signal_autoconnect(dic)
        self.addWin = rhsm_xml.get_widget("add_subscription_dialog")
        self.addWin.connect("delete_event", self.delete_event)
        #self.addWin.connect("hide", self.cancel)
        if not self.available_ent:
            infoWindow(constants.NO_SUBSCRIPTIONS_WARNING, self.addWin)
            self.addWin.hide()

    def populateSubscriptionLists(self):
        try:
            compatible = managerlib.getAvailableEntitlements(UEP,
                    self.consumer['uuid'])
            self.matched = managerlib.getMatchedSubscriptions(compatible)
            matched_pids = []
            for product in self.matched:
                pdata = [product['productName'], product['quantity'], product['endDate'], product['id']]
                self.matchedList.append(None, [False] + pdata)
                matched_pids.append(product['productId'])
                self.available_ent += 1

            self.compat = []
            for prod in compatible:
                if prod['productId'] not in matched_pids:
                    self.compat.append(prod)

            compatible_pids = []
            for product in self.compat:
                pdata = [product['productName'], product['quantity'], product['endDate'], product['id']]
                self.compatList.append(None, [False] + pdata)
                compatible_pids.append(product['productId'])
                self.available_ent += 1

            all_subs = managerlib.getAvailableEntitlements(UEP, self.consumer['uuid'], all=True)
            self.other = []
            for prod in all_subs:
                if prod['productId'] not in compatible_pids + matched_pids:
                    self.other.append(prod)

            for product in self.other:
                pdata = [product['productName'], product['quantity'], product['endDate'], product['id']]
                self.availableList.append(None, [False] + pdata)
                self.available_ent += 1
        except Exception, e:
            log.error("Error populating available subscriptions from the server")
            log.error("Exception: %s" % e)

    # hook to forward
    def finish(self):
        self.addWin.hide()
        #self.addWin.destroy()
        gtk.main_iteration()
        return True

    # back?
    def cancel(self, button):
        self.addWin.hide()

    def delete_event(self, event, data=None):
        return self.finish()

    def show(self):
        global consumer
        if consumer['uuid'] != self.consumer['uuid']:
            log.info('consumer has changed \nfrom: %s \nto: %s',
                     self.consumer, consumer)
            self.consumer = consumer
            self.subs_changed = True

        if self.subs_changed:
            for item in [self.compatList, self.availableList, self.matchedList]:
                item.clear()
            self.populateSubscriptionLists()
            self.subs_changed = False
        self.addWin.present()

    def onImportPrepare(self, button):
        self.addWin.hide()
        show_import_certificate_screen()

    def onSubscribeAction(self, button):
        slabel = rhsm_xml.get_widget("available_subscriptions_label")
        #consumer = get_consumer()
        subscribed_count = 0
        pwin = progress.Progress()
        pwin.setLabel(_("Performing Subscribe. Please wait."))
        busted_subs = []
        count = 0

        pwin.setProgress(count, len(self.selected.items()))

        for pool, state in self.selected.items():
            # state = (bool, iter)
            if state[0]:
                try:
                    ent_ret = UEP.bindByEntitlementPool(consumer['uuid'], pool)
                    updated_pool = UEP.getPool(ent_ret[0]['pool']['id'])
                    updated_count = str(int(updated_pool['quantity']) -
                            int(updated_pool['consumed']))
                    my_model = state[3]
                    my_model.set_value(state[2], 2, updated_count)

                    # unselect the row
                    my_model.set_value(state[2], 0, False)
                    self.selected[pool] = (False, state[1], state[2])

                    subscribed_count += 1
                except Exception, e:
                    # Subscription failed, continue with rest
                    log.error("Failed to subscribe to product %s Error: %s" % (state[1], e))
                    log.exception(e)
                    busted_subs.append((state[1], e))
                    continue
            count += 1
            pwin.setProgress(count, len(self.selected.items()))

        show_busted_subs(busted_subs)
        # Force fetch all certs
        if not fetch_certificates():
            return

        pwin.hide()
        self.addWin.hide()

    def createSubscriptionsTreeview(self, treeview, subscriptions, toggle_callback):
        """
        populate subscriptions compatible with your system facts
        """
        treeview.set_model(subscriptions)

        cell = gtk.CellRendererToggle()
        cell.set_property('activatable', True)
        cell.connect('toggled', toggle_callback, subscriptions)

        column = gtk.TreeViewColumn(_(''), cell)
        column.add_attribute(cell, "active", 0)
        treeview.append_column(column)

        cell = gtk.CellRendererText()
        col = gtk.TreeViewColumn(_("Product"), cell, text=1)
        col.set_sort_column_id(1)
        col.set_sort_order(gtk.SORT_ASCENDING)
        cell.set_fixed_size(250, -1)
        col.set_resizable(True)
        cell.set_property("ellipsize", pango.ELLIPSIZE_END)
        treeview.append_column(col)

        col = gtk.TreeViewColumn(_("Available Slots"), gtk.CellRendererText(), text=2)
        col.set_spacing(4)
        col.set_sort_column_id(2)
        col.set_sizing(gtk.TREE_VIEW_COLUMN_FIXED)
        col.set_fixed_width(100)
        treeview.append_column(col)

        col = gtk.TreeViewColumn(_("Expires"), gtk.CellRendererText(), text=3)
        col.set_sort_column_id(3)
        treeview.append_column(col)
        
        subscriptions.set_sort_column_id(1, gtk.SORT_ASCENDING)
        
        
    def createMatchingSubscriptionsTreeview(self):
        self.match_tv = rhsm_xml.get_widget("treeview_matching")
        self.createSubscriptionsTreeview(self.match_tv,
                                           self.matchedList,
                                           self.col_matched_selected)


    def createCompatibleSubscriptionsTreeview(self):
        self.compatible_tv = rhsm_xml.get_widget("treeview_compatible")
        self.createSubscriptionsTreeview(self.compatible_tv,
                                           self.compatList, 
                                           self.col_compat_selected)

  
    def createOtherSubscriptionsTreeview(self):
        self.other_tv = rhsm_xml.get_widget("treeview_not_compatible")
        self.createSubscriptionsTreeview(self.other_tv,
                                           self.availableList,
                                           self.col_other_selected)


    def _update_tree_model(self, model, path, iter):
        model[path][0] = not model[path][0]
        self.model = model
        state = model.get_value(iter, 0)
        self.selected[model.get_value(iter, 4)] = (state, model.get_value(iter, 1), iter, model)
        if state:
            self.total += 1
        else:
            self.total -= 1
        if not self.total:
            self.csstatus.hide()
            return
        self.csstatus.show()
        self.csstatus.set_label(constants.SELECT_STATUS % self.total)

    def col_other_selected(self, cell, path, model):
        items, iter = self.other_tv.get_selection().get_selected()
        self._update_tree_model(model, path, iter)

    def col_matched_selected(self, cell, path, model):
        items, iter = self.match_tv.get_selection().get_selected()
        self._update_tree_model(model, path, iter)

    def col_compat_selected(self, cell, path, model):
        items, iter = self.compatible_tv.get_selection().get_selected()
        self._update_tree_model(model, path, iter)

    def _cell_data_toggle_func(self, tree_column, renderer, model, treeiter):
        renderer.set_property('visible', True)


class UpdateSubscriptionScreen:

    def __init__(self, product_selection, parentWindow):
        global UEP

        self.product_select = product_selection
        self.setHeadMsg()
        self.updatesList = gtk.TreeStore(gobject.TYPE_BOOLEAN, gobject.TYPE_STRING, gobject.TYPE_STRING, gobject.TYPE_STRING, gobject.TYPE_STRING)
        self.available_updates = 0
        try:
            products = managerlib.getAvailableEntitlements(UEP, consumer['uuid'])
            for product in products:
                if self.product_select in product.values():
                    # Only list selected product's pools
                    pdata = [product['productName'], product['quantity'], product['endDate'], product['id']]
                    self.updatesList.append(None, [False] + pdata)
                    self.available_updates += 1
        except:
            pass

        #if no updates are available, just return. no point in creating update window.
        if not self.available_updates:
            infoWindow(constants.NO_UPDATES_WARNING, parentWindow)
            return

        self.populateUpdatesDialog()
        dic = {"on_update_subscriptions_close_clicked": self.cancel,
               #"on_import_cert_button_clicked": self.onImportPrepare,
               "on_update_subscriptions_button_clicked": self.onSubscribeAction,
            }
        rhsm_xml.signal_autoconnect(dic)
        self.updateWin = rhsm_xml.get_widget("update_subscriptions_dialog")
        self.updateWin.connect("hide", self.cancel)
        self.updateWin.connect("delete_event", self.delete_event)
        self.updateWin.show_all()

    def cancel(self, button=None):
        self.updateWin.destroy()
        gtk.main_iteration()
        return True

    def delete_event(self, event, data=None):
        return self.cancel()

    def onImportPrepare(self, button):
        self.updateWin.hide()
        show_import_certificate_screen()

    def setHeadMsg(self):
        hlabel = rhsm_xml.get_widget("available_subscriptions_label")
        hlabel.set_label(_("<b>Available Subscriptions for %s:</b>") % self.product_select)

    def populateUpdatesDialog(self):
        self.tv_products = rhsm_xml.get_widget("subscriptions_update_treeview")
        self.tv_products.set_model(self.updatesList)

        cell = gtk.CellRendererToggle()
        cell.connect('toggled', self.col_update_selected, self.updatesList)

        column = gtk.TreeViewColumn(_(' '), cell)
        column.add_attribute(cell, "active", 0)
        self.tv_products.append_column(column)

        col = gtk.TreeViewColumn(_("Product"), gtk.CellRendererText(), text=1)
        col.set_sort_column_id(1)
        col.set_sort_order(gtk.SORT_ASCENDING)
        self.tv_products.append_column(col)

        col = gtk.TreeViewColumn(_("Available Slots"), gtk.CellRendererText(), text=2)
        col.set_spacing(4)
        col.set_sort_column_id(2)
        self.tv_products.append_column(col)

        col = gtk.TreeViewColumn(_("Expires"), gtk.CellRendererText(), text=3)
        col.set_sort_column_id(3)
        self.tv_products.append_column(col)

        self.updatesList.set_sort_column_id(1, gtk.SORT_ASCENDING)

    def col_update_selected(self, cell, path, model):
        self.selected = {}
        items, iter = self.tv_products.get_selection().get_selected()
        #for col in range(model.get_n_columns()+1):
        for col in range(self.available_updates):
            if str(path) == str(col):
                model[path][0] = not model[path][0]
            else:
                model[col][0] = False
        self.model = model
        self.selected[model.get_value(iter, 4)] = (model.get_value(iter, 0), model.get_value(iter, 1), iter)

    def _cell_data_toggle_func(self, tree_column, renderer, model, treeiter):
        renderer.set_property('visible', True)

    def onSubscribeAction(self, button):
        subscribed_count = 0
        my_model = self.tv_products.get_model()
        busted_subs = []
        for pool, state in self.selected.items():
            # state = (bool, iter)
            if state[0]:
                try:
                    ent_ret = UEP.bindByEntitlementPool(consumer['uuid'], pool)
                    entitled_data = ent_ret[0]['pool']
                    updated_count = str(int(entitled_data['quantity']) - int(entitled_data['consumed']))
                    my_model.set_value(state[-1], 2, updated_count)
                    subscribed_count += 1
                except Exception, e:
                    # Subscription failed, continue with rest
                    log.error("Failed to subscribe to product %s Error: %s" % (state[1], e))
                    busted_subs.append((state[1], e))
                    continue

        show_busted_subs(busted_subs)

        # Force fetch all certs
        if not fetch_certificates():
            return
        if subscribed_count:
            slabel.set_label(constants.SUBSCRIBE_SUCCSSFUL % subscribed_count)
            self.updateWin.hide()
            # refresh main window
        else:
            slabel.set_label(constants.ATLEAST_ONE_SELECTION)
        self.reload_gui()

class ImportCertificate:

    """
     Import an Entitlement Certificate Widget screen
    """

    def __init__(self):
        self.add_vbox = rhsm_xml.get_widget("import_vbox")

        dic = {"on_import_cancel_button_clicked": self.cancel,
               "on_certificate_import_button_clicked": self.importCertificate,
            }
        rhsm_xml.signal_autoconnect(dic)
        self.importWin = rhsm_xml.get_widget("entitlement_import_dialog")
        self.importWin.connect("hide", self.cancel)
        self.importWin.connect("delete_event", self.delete_event)
        self.importWin.show_all()

    def cancel(self, button=None):
        self.importWin.hide()
#        self.importWin.destroy()
        gtk.main_iteration()
        return True

    def show(self):
        self.importWin.present()

    def delete_event(self, event, data=None):
        return self.cancel()

    def importCertificate(self, button):
        fileChooser = rhsm_xml.get_widget("certificate_chooser_button")
        src_cert_file = fileChooser.get_filename()
        if src_cert_file is None:
            errorWindow(_("You must select a certificate."))
            return False

        try:
            data = open(src_cert_file).read()
            x509 = load_certificate(FILETYPE_PEM, data)
        except:
            errorWindow(_("%s is not a valid certificate file. Please upload a valid certificate." %
                          os.path.basename(src_cert_file)))
            return False

        if not os.access(ENT_CONFIG_DIR, os.R_OK):
            os.mkdir(ENT_CONFIG_DIR)

        dest_file_path = os.path.join(ENT_CONFIG_DIR, os.path.basename(src_cert_file))
        #if not os.path.exists(dest_file_path):
        shutil.copy(src_cert_file, dest_file_path)
 #       print dest_file_path
        self.importWin.hide()
#        reload()


def unexpectedError(message, exc_info=None):
    message = message + "\n" + constants.UNEXPECTED_ERROR
    errorWindow(message)
    if exc_info:
        (etype, value, stack_trace) = exc_info


def errorWindow(message):
    messageWindow.ErrorDialog(messageWindow.wrap_text(message))


def infoWindow(message, parent):
    messageWindow.infoDialog(messageWindow.wrap_text(message), parent)


def setArrowCursor():
    pass


def setBusyCursor():
    pass


def reload():
    global gui
    gui.refresh()
#    gtk.main_quit()
#    gui = None
    main()


def linkify(msg):
    """
    Parse a string for any urls and wrap them in a hrefs, for use in a
    gtklabel.
    """
    # lazy regex; should be good enough.
    url_regex = re.compile("https?://\S*")

    def add_markup(mo):
        url = mo.group(0)
        return '<a href="%s">%s</a>' % (url, url)

    return url_regex.sub(add_markup, msg)


def main():
    global gui
    signal.signal(signal.SIGINT, signal.SIG_DFL)

    if os.geteuid() != 0:
        #rootWarning()
        sys.exit(1)

    managerlib.check_identity_cert_perms()

    try:
        gui = ManageSubscriptionPage()
        gtk.main()
    except Exception, e:
        raise
        unexpectedError(e.message)


if __name__ == "__main__":
    main()<|MERGE_RESOLUTION|>--- conflicted
+++ resolved
@@ -43,11 +43,8 @@
 import xml.sax.saxutils
 
 import factsgui
-<<<<<<< HEAD
 from allsubs import AllSubscriptionsTab
-=======
 import mysubstab
->>>>>>> b4afe9bd
 
 import gettext
 _ = gettext.gettext
@@ -183,11 +180,7 @@
         self.main_window = self.main_window_xml.get_widget('main_window')
         self.notebook = self.main_window_xml.get_widget('notebook')
 
-<<<<<<< HEAD
-        self.load_all_subs_tab()
-
-=======
-        tab_classes = [mysubstab.MySubscriptionsTab]
+        tab_classes = [mysubstab.MySubscriptionsTab, AllSubscriptionsTab]
 
         # Populate the tabs dynamically
         for tab_class in tab_classes:
@@ -198,15 +191,7 @@
 
             self.notebook.append_page(content, gtk.Label(tab.get_label()))
             
->>>>>>> b4afe9bd
         self.main_window.show_all()
-
-    def load_all_subs_tab(self):
-        self.all_subs_tab = AllSubscriptionsTab(self)
-        all_subs_widget = self.main_window_xml.get_widget('all_subs_tab_vbox')
-        all_subs_content = self.all_subs_tab.get_content()
-        all_subs_content.reparent(all_subs_widget)
-        all_subs_widget.pack_start(all_subs_content)
 
 
 class ManageSubscriptionPage:
