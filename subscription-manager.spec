--- conflicted
+++ resolved
@@ -28,11 +28,7 @@
 Requires:  pygobject2
 Requires:  python-dateutil
 Requires:  virt-what
-<<<<<<< HEAD
-Requires:  python-rhsm >= 1.8.1
-=======
 Requires:  python-rhsm >= 1.8.2
->>>>>>> 70fee86d
 Requires:  dbus-python
 Requires:  yum >= 3.2.19-15
 Requires:  usermode
